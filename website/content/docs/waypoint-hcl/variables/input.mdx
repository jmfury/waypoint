--- conflicted
+++ resolved
@@ -366,29 +366,17 @@
 and lower case letters as in the above example.
 
 -> **Note:** Environment variables specified with `env` are only loaded
-<<<<<<< HEAD
-as default values on the Waypoint [runner](/waypoint/docs/runner) and not the
-on demand runners. For local operations this is the same machine as the CLI
-but for production use cases this might be a remote machine.
-
-If the environment variables are desired to be used by runners and on demand
-=======
 as default values on the Waypoint [runner](/waypoint/docs/runner).
 For local operations this is the same machine as the CLI
 but for production use cases this might be a remote machine.
 
 If the environment variables are desired to be used by runners and on-demand
->>>>>>> 3c4ad30e
 runners, then use `waypoint config set -runner key=val` where you can specify a
 `-scope` of `global`, `project`, or `app`. See more details in our
 [config set documentation](/waypoint/commands/config-set).
 Alternatively, if you are targeting a specific runner profile, you can use the
 `waypoint runner profile set -env-var=key=val -name=runner-profile` command where
-<<<<<<< HEAD
-the on demand runner will be exposed to the environment variables. For more
-=======
 the on-demand runner will be exposed to the environment variables. For more
->>>>>>> 3c4ad30e
 information on creating and updating a runner profile page visit our
 [runner profile set documentation](/waypoint/commands/runner-profile-set).
 
